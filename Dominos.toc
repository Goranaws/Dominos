--- conflicted
+++ resolved
@@ -2,11 +2,7 @@
 ## Title: Dominos
 ## Notes: A main actionbar replacement
 ## Author: Tuller
-<<<<<<< HEAD
-## Version: 5.4.12
-=======
 ## Version: 6.0.8
->>>>>>> e11c388d
 ## SavedVariables: DominosDB, DominosVersion
 ## OptionalDeps: Ace3, LibKeyBound-1.0, Masque, FlyPaper
 embeds.xml
