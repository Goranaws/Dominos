--- conflicted
+++ resolved
@@ -517,14 +517,12 @@
 
     -- show
     self.frame:Show()
-<<<<<<< HEAD
-
+  
     --not sure this is needed now. as drag frames are focused, they now change levels to be on top of other dragFrames.
     --dragFrame strata is now also locked to "DIALOG"
     self.frame:SetFrameLevel(DRAG_FRAME_LEVELS[owner:GetDisplayLevel() or 'LOW'])
-=======
+  
     self:UpdateFrameLevel()
->>>>>>> 3f31ac96
 end
 
 function DragFrame:OnStateChanged(state)
