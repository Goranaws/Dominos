--- conflicted
+++ resolved
@@ -2,12 +2,7 @@
 ## Title: Dominos
 ## Notes: A main actionbar replacement
 ## Author: Tuller
-<<<<<<< HEAD
-## Version: 8.2.2
-## X-Build: Classic
-=======
 ## Version: 8.2.3
->>>>>>> 03eea966
 ## SavedVariables: DominosDB
 ## OptionalDeps: Ace3, LibKeyBound-1.0, LibSharedMedia-3.0, Masque, FlyPaper
 embeds.xml
