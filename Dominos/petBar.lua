--- conflicted
+++ resolved
@@ -136,11 +136,7 @@
 
 	local petBarShown = PetHasActionBar()
 
-<<<<<<< HEAD
-	for _,button in pairs(self.buttons) do
-=======
 	for _, button in pairs(self.buttons) do
->>>>>>> 81f0792e
 		if petBarShown and GetPetActionInfo(button:GetID()) then
 			button:Show()
 		else
