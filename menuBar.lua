--[[
	MenuBar, by Goranaws
--]]

local MenuBar = Dominos:CreateClass('Frame', Dominos.Frame)
Dominos.MenuBar = MenuBar

local WIDTH_OFFSET = 2
local HEIGHT_OFFSET = 20

local MENU_BUTTON_NAMES = {
	[CharacterMicroButton] = CHARACTER_BUTTON,
	[SpellbookMicroButton] = SPELLBOOK_ABILITIES_BUTTON,
	[TalentMicroButton] = TALENTS_BUTTON,
	[AchievementMicroButton] = ACHIEVEMENT_BUTTON,
	[QuestLogMicroButton] = QUESTLOG_BUTTON,
	[GuildMicroButton] = LOOKINGFORGUILD,
	[PVPMicroButton] = PLAYER_V_PLAYER,
	[LFDMicroButton] = DUNGEONS_BUTTON,
	[EJMicroButton] = ENCOUNTER_JOURNAL,
<<<<<<< HEAD
	-- [RaidMicroButton] = RAID,
=======
--	[RaidMicroButton] = RAID,
	[CompanionsMicroButton] = MOUNTS_AND_PETS,
>>>>>>> f9615afb
	[MainMenuMicroButton] = MAINMENU_BUTTON,
	[HelpMicroButton] = HELP_BUTTON
}

local getButtons = function(...)
	local buttons = {}
	for i = 1, select('#', ...) do
		local b = select(i, ...)
		local name = b:GetName()
		if name and name:match('(%w+)MicroButton$') then
			table.insert(buttons, b)
		end
	end
	return buttons
end

--[[ Menu Bar ]]--

function MenuBar:New()
	local f = self.super.New(self, 'menu')
	f:LoadButtons()
	if not f.sets.disabled then
		f.sets.disabled = {}
	end
	--f:Layout()
	f:Layout()
	return f
end

function MenuBar:GetDefaults()
	return {
		point = 'BOTTOMRIGHT',
		x = -244,
		y = 0,
	}
end

function MenuBar:NumButtons(f)
	local self = self
	if f then
		self  = f
	end
	return self.sets.numButtons or self:NumMenuButtons()
end

function MenuBar:AddButton(i)
	local b = self:GetMenuButton(i)
	if b then
		b:SetParent(self.header)
		b:Show()

		self.buttons[i] = b
	end
end

function MenuBar:RemoveButton(i)
	local b = self.buttons[i]
	if b then
		b:SetParent(nil)
		b:Hide()

		self.buttons[i] = nil
	end
end

do
	local menuButtons

	local getMenuButtons = function()
		if not menuButtons then
			menuButtons = getButtons(_G['MainMenuBarArtFrame']:GetChildren())
		end
		return menuButtons
	end

	function MenuBar:GetMenuButton(index)
		return getMenuButtons()[index]
	end

	function MenuBar:NumMenuButtons()
		return #getMenuButtons()
	end
end

function MenuBar:Layout()
	self.buttons = {}

	for i = 1, self:NumMenuButtons() do
		if not self.sets.disabled[self:GetMenuButton(i):GetName()] and (i <= self:NumButtons(self) ) then
			self:GetMenuButton(i):Show()
			tinsert(self.buttons, self:GetMenuButton(i))
		else
			self:GetMenuButton(i):Hide()
		end
	end

	if #self.buttons > 0 then
		local cols = min(self:NumColumns(), #self.buttons)
		local rows = ceil(#self.buttons / cols)

		local pW, pH = self:GetPadding()
		local spacing = self:GetSpacing()

		local isLeftToRight = self:GetLeftToRight()
		local isTopToBottom = self:GetTopToBottom()

		local b = self.buttons[1]

		local L, R, T, B = b:GetHitRectInsets() --By default T = 18. all others are zero
		if T > 0 then
			HEIGHT_OFFSET = T + 2
		else
			HEIGHT_OFFSET = 0
		end

		local w = b:GetWidth() + spacing - WIDTH_OFFSET
		local h = b:GetHeight() + spacing - HEIGHT_OFFSET

		for i, b in pairs(self.buttons) do
			local col
			local row
			if isLeftToRight then
				col = (i-1) % cols
			else
				col = (cols-1) - (i-1) % cols
			end

			if isTopToBottom then
				row = ceil(i / cols) - 1
			else
				row = rows - ceil(i / cols)
			end

			b:ClearAllPoints()
			b:SetPoint('TOPLEFT', w*col + pW, -(h*row + pH) + HEIGHT_OFFSET)
		end

		self:SetWidth(max(w*cols - spacing + pW*2 + WIDTH_OFFSET, 8))
		self:SetHeight(max(h*ceil(#self.buttons/cols) - spacing + pH*2, 8))
	else
		self:SetSize(30, 30)
	end
end

--[[ Menu Code ]]--

local function panel_AddSizeSlider(p)
	local L = LibStub('AceLocale-3.0'):GetLocale('Dominos-Config')
	local size = p:NewSlider(L.Size, 1, 1, 1)

	size.OnShow = function(self)
		self:SetMinMaxValues(1, self:GetParent().owner:NumMenuButtons())
		self:SetValue(self:GetParent().owner:NumButtons())
	end

	size.UpdateValue = function(self, value)
		self:GetParent().owner:SetNumButtons(value)
		p.Cols:OnShow()
	end
end

local function AddLayoutPanel(menu)
	local p = menu:NewPanel(LibStub('AceLocale-3.0'):GetLocale('Dominos-Config').Layout)
	p:NewOpacitySlider()
	p:NewFadeSlider()
	p:NewScaleSlider()
	p:NewPaddingSlider()
	p:NewSpacingSlider()
	p.Cols = p:NewColumnsSlider()

	panel_AddSizeSlider(p)
end

local function NewCheckButton(name, button, p)
	local tog = p:NewCheckButton(name)

	tog:SetScript('OnClick', function(self)
		self:GetParent().owner.sets.disabled[button:GetName()] = self:GetChecked() or nil
		self:GetParent().owner:Layout()
	end)

	tog:SetScript('OnShow', function(self)
		self:SetChecked(self:GetParent().owner.sets.disabled[button:GetName()])
	end)

	return tog
end

local function AddDisableButtonPanel(menu)
	local p = menu:NewPanel(LibStub('AceLocale-3.0'):GetLocale('Dominos-Config').DisableMenuButtons)
	for i = 1, MenuBar:NumMenuButtons() do
		local button = MenuBar:GetMenuButton(i)
		NewCheckButton(MENU_BUTTON_NAMES[button] or  button:GetName(), button, p)
	end
end

function MenuBar:CreateMenu()
	local menu = Dominos:NewMenu(self.id)

	AddLayoutPanel(menu)
	AddDisableButtonPanel(menu)
	menu:AddAdvancedPanel()
	self.menu = menu
end<|MERGE_RESOLUTION|>--- conflicted
+++ resolved
@@ -18,12 +18,8 @@
 	[PVPMicroButton] = PLAYER_V_PLAYER,
 	[LFDMicroButton] = DUNGEONS_BUTTON,
 	[EJMicroButton] = ENCOUNTER_JOURNAL,
-<<<<<<< HEAD
-	-- [RaidMicroButton] = RAID,
-=======
 --	[RaidMicroButton] = RAID,
 	[CompanionsMicroButton] = MOUNTS_AND_PETS,
->>>>>>> f9615afb
 	[MainMenuMicroButton] = MAINMENU_BUTTON,
 	[HelpMicroButton] = HELP_BUTTON
 }
